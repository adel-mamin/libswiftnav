/*
 * Copyright (C) 2014 Swift Navigation Inc.
 * Contact: Ian Horn <ian@swift-nav.com>
 *
 * This source is subject to the license found in the file 'LICENSE' which must
 * be be distributed together with this source. All other rights reserved.
 *
 * THIS CODE AND INFORMATION IS PROVIDED "AS IS" WITHOUT WARRANTY OF ANY KIND,
 * EITHER EXPRESSED OR IMPLIED, INCLUDING BUT NOT LIMITED TO THE IMPLIED
 * WARRANTIES OF MERCHANTABILITY AND/OR FITNESS FOR A PARTICULAR PURPOSE.
 */

#include <math.h>
#include <string.h>
#include <cblas.h>
#include <stdio.h>

#include "constants.h"
#include "stupid_filter.h"
#include "float_kf.h"
#include "linear_algebra.h"

#include <lapacke.h>

/** Estimate the integer ambiguity vector from a double difference measurement
 * and a given baseline.
 *
 * Given the double difference carrier phase measurement equation:
 * \f[
 *    \Delta \nabla \phi_i = N_i + \frac{1}{\lambda} (\mathbf{e}_i - \mathbf{e}_r) \cdot \mathbf{b} + \epsilon
 * \f]
 * where \f$ \Delta \nabla \phi_i \f$ is the double differenced carrier phase
 * between satellite \f$i\f$ and reference satellite \f$r\f$, \f$N_i \in
 * \mathbb{R}\f$ is the corresponding integer ambiguity, \f$\mathbf{e}_i\f$ is the
 * unit vector to the \f$i\f$th satellite and \f$\mathbf{b}\f$ is the baseline
 * vector between the reover and reference station.
 *
 * We can estimate \f$N_i\f$ given the baseline \f$\mathbf{b}\f$ as follows:
 * \f[
 *    \tilde{N_i} = \mathrm{round}\left(\Delta \nabla \phi_i - \frac{1}{\lambda} [\mathbf{DE} \cdot \mathbf{b}]_i + \epsilon\right)
 * \f]
 * where the \f$\mathbf{DE}\f$ matrix is defined as:
 * \f[
 *    \mathbf{DE}_i = \mathbf{e}_i - \mathbf{e}_r
 * \f]
 *
 * \param num_sats Number of satellites used
 * \param DE Double differenced matrix of unit vectors to the satellites
 * \param dd_meas Double differenced carrier phase measurements in cycles,
 *                length `num_sats - 1`
 * \param b Baseline vector in meters
 * \param N Vector where integer ambiguity estimate will be stored
 */
void amb_from_baseline(u8 num_sats, double *DE, double *dd_meas,
                       double b[3], s32 *N)
{
<<<<<<< HEAD
  // VEC_PRINTF(b,3);
  // VEC_PRINTF(ref_ecef, 3);
  // VEC_PRINTF(dd_measurements, (u32) num_sats-1);
=======
  double N_float[num_sats-1];
  /* Solve for ambiguity vector using the observation equation, i.e.
   *   N_float = dd_meas - DE . b / lambda
   * where N_float is a real valued vector */

  /* N_float <= dd_meas
   * alpha <= - 1.0 / GPS_L1_LAMBDA_NO_VAC
   * beta <= 1.0
   * N_float <= beta * N_float + alpha * (DE . b)
   */
  memcpy(N_float, dd_meas, (num_sats-1) * sizeof(double));
  cblas_dgemv(
    CblasRowMajor, CblasNoTrans, num_sats-1, 3,
    -1.0 / GPS_L1_LAMBDA_NO_VAC, DE, 3, b, 1,
    1.0, N_float, 1
  );

  /* Round the values of N_float to estimate the integer valued ambiguities. */
  for (u8 i=0; i<num_sats-1; i++) {
    N[i] = (s32)lround(N_float[i]);
  }
}
>>>>>>> 0cb2e7a3

void init_stupid_filter(stupid_filter_state_t *s, u8 num_sats, sdiff_t *sdiffs,
                        double *dd_meas, double b[3], double ref_ecef[3])
{
  double DE[(num_sats-1)*3];

  /* Calculate DE matrix */
  assign_de_mtx(num_sats, sdiffs, ref_ecef, DE);
<<<<<<< HEAD
  // MAT_PRINTF(DE, (u32) num_sats-1, 3);

  /* Solve for ambiguity vector, i.e.
   * N = dd_meas - DE . b / lambda */
  double b_dot_DE[num_sats-1];
  cblas_dgemv(CblasRowMajor, CblasNoTrans, // CBLAS_ORDER, CBLAS_TRANSPOSE
            num_sats-1, 3, // int M, int N,
            1, DE, 3, // double alpha, double *A, int lda
            b, 1, // double *X, int incX
            0, b_dot_DE, 1); // double beta, double *Y, int incY
  // VEC_PRINTF(b_dot_DE, (u32) num_sats-1);

  
  for (u8 i=0; i<num_sats-1; i++) {
    s->N[i] = round(dd_measurements[i] - b_dot_DE[i] / GPS_L1_LAMBDA_NO_VAC);
  }
  // VEC_PRINTF(s->N, (u32) num_sats-1);
=======

  amb_from_baseline(num_sats, DE, dd_meas, b, s->N);
>>>>>>> 0cb2e7a3
}


static s32 find_index_of_element_in_u8s(u32 num_elements, u8 x, u8 *list)
{
  for (u32 i=0; i<num_elements; i++) {
    if (x == list[i]) {
      return i;
    }
  }
  return -1;
}


static void rebase_N(s32 *N, u8 num_sats, u8 *old_prns, u8 *new_prns)
{
  u8 old_ref = old_prns[0];
  u8 new_ref = new_prns[0];

  s32 new_N[num_sats-1];
  s32 index_of_new_ref_in_old = find_index_of_element_in_u8s(num_sats, new_ref, &old_prns[1]);
  s32 val_for_new_ref_in_old_basis = N[index_of_new_ref_in_old];
  for (u8 i=0; i<num_sats-1; i++) {
    u8 new_prn = new_prns[1+i];
    if (new_prn == old_ref) {
      new_N[i] = - val_for_new_ref_in_old_basis;
    }
    else {
      s32 index_of_this_sat_in_old_basis = find_index_of_element_in_u8s(num_sats, new_prn, &old_prns[1]);
      new_N[i] = N[index_of_this_sat_in_old_basis] - val_for_new_ref_in_old_basis;
    }
  }
  memcpy(N, new_N, (num_sats-1) * sizeof(s32));
}

void rebase_stupid_filter(stupid_filter_state_t *s, u8 num_sats, u8 *old_prns, u8 *new_prns)
{
  rebase_N(&(s->N[0]), num_sats, old_prns, new_prns);
}

//assumes both sets are ordered
u8 intersect_o_tron(u8 num_sats1, u8 num_sats2, u8 *sats1, sdiff_t *sdiffs, double *dd_measurements,
                  sdiff_t *intersection_sats, double *intersection_dd_measurements,
                  s32* N, s32 *intersection_N)
{
  u8 i, j, n = 0;

  /* Loop over sats1 and sdffs and check if a PRN is present in both. */
  for (i=0, j=0; i<num_sats1 && j<num_sats2; i++, j++) {
    if (sats1[i] < sdiffs[j].prn)
      j--;
    else if (sats1[i] > sdiffs[j].prn)
      i--;
    else {
      memcpy(&intersection_sats[n], &sdiffs[j], sizeof(sdiff_t));
      intersection_dd_measurements[n] = dd_measurements[j];
      intersection_N[n] = N[i];
      n++;
    }
  }
  return n;
}

void update_sats_stupid_filter(stupid_filter_state_t *s, u8 num_old, u8 *old_prns, u8 num_new,
                               sdiff_t *sdiffs, double *dd_measurements, double ref_ecef[3])
{
  // find intersection of old and new

  double intersection_dd_measurements[num_new];
  sdiff_t intersection_sats[num_new];
  memcpy(&intersection_sats[0], &sdiffs[0], sizeof(sdiff_t));
  s32 intersection_N[MAX_CHANNELS];
  u8 n_intersection = intersect_o_tron(num_old-1, num_new-1, &old_prns[1], &sdiffs[1], dd_measurements, &intersection_sats[1], intersection_dd_measurements, s->N, intersection_N);

  if ((num_old-1) == (num_new-1) && (num_old-1) == n_intersection) {
    u8 flag = 0;
    for (u8 i=0; i<n_intersection+1; i++) {
      if (intersection_sats[i].prn != old_prns[i])
        flag = 1;
    }
    if (flag == 0)
      // No changes!
      return;
  }

  printf("====== UPDATE =======\n");

  // ok to overwite s->N because we are going to call init in a second anyway
  memcpy(&(s->N), intersection_N, n_intersection*sizeof(s32));
  // calc least sq. b from intersection sat using new data
  double b[3];
  update_stupid_filter(s, n_intersection, intersection_sats, intersection_dd_measurements, b, ref_ecef);

  // call init with the new sat set and b as initial baseline
  init_stupid_filter(s, num_new, sdiffs, dd_measurements, b, ref_ecef);
}

void update_stupid_filter(stupid_filter_state_t *s, u8 num_sats, sdiff_t *sdiffs,
                        double *dd_measurements, double b[3], double ref_ecef[3])
{
  double DE[(num_sats-1)*3];

  /* Calculate DE matrix */
  assign_de_mtx(num_sats, sdiffs, ref_ecef, DE);

  /* Solve for b via least squares, i.e.
   * dd_meas = DE . b + N 
   *  =>  DE . b = (dd_meas - N) * lambda */

  /* min | A.x - b | wrt x
   * A <= DE
   * x <= b
   * b <= (dd_meas - N) * lambda
   */
   double rhs[MAX(num_sats-1, 3)];
   for (u8 i=0; i<num_sats-1; i++) {
     rhs[i] = (dd_measurements[i] - s->N[i]) * GPS_L1_LAMBDA_NO_VAC;
   }
  VEC_PRINTF(rhs, (u32) num_sats-1);
   int jpvt[3] = {0, 0, 0};
   int rank;
   LAPACKE_dgelsy(LAPACK_ROW_MAJOR, num_sats-1, 3,
                  1, DE, 3,
                  rhs, 1, jpvt,
                  -1, &rank);
   memcpy(b, rhs, 3*sizeof(double));

  /* Calculate DE matrix */
  assign_de_mtx(num_sats, sdiffs, ref_ecef, DE);

  /* Solve for ambiguity vector, i.e.
   * N = dd_meas - DE . b / lambda */
  double b_dot_DE[num_sats-1];
  cblas_dgemv(CblasRowMajor, CblasNoTrans, // CBLAS_ORDER, CBLAS_TRANSPOSE
            num_sats-1, 3, // int M, int N,
            1, DE, 3, // double alpha, double *A, int lda
            rhs, 1, // double *X, int incX
            0, b_dot_DE, 1); // double beta, double *Y, int incY
  VEC_PRINTF(b_dot_DE, (u32) num_sats-1);

  for (u8 i=0; i<num_sats-1; i++) {
    b_dot_DE[i] -= (dd_measurements[i] - s->N[i]) * GPS_L1_LAMBDA_NO_VAC;
    b_dot_DE[i] = 100 * b_dot_DE[i];
  }
  VEC_PRINTF(b_dot_DE, (u32) num_sats-1);
}










<|MERGE_RESOLUTION|>--- conflicted
+++ resolved
@@ -54,11 +54,6 @@
 void amb_from_baseline(u8 num_sats, double *DE, double *dd_meas,
                        double b[3], s32 *N)
 {
-<<<<<<< HEAD
-  // VEC_PRINTF(b,3);
-  // VEC_PRINTF(ref_ecef, 3);
-  // VEC_PRINTF(dd_measurements, (u32) num_sats-1);
-=======
   double N_float[num_sats-1];
   /* Solve for ambiguity vector using the observation equation, i.e.
    *   N_float = dd_meas - DE . b / lambda
@@ -81,7 +76,6 @@
     N[i] = (s32)lround(N_float[i]);
   }
 }
->>>>>>> 0cb2e7a3
 
 void init_stupid_filter(stupid_filter_state_t *s, u8 num_sats, sdiff_t *sdiffs,
                         double *dd_meas, double b[3], double ref_ecef[3])
@@ -90,28 +84,8 @@
 
   /* Calculate DE matrix */
   assign_de_mtx(num_sats, sdiffs, ref_ecef, DE);
-<<<<<<< HEAD
-  // MAT_PRINTF(DE, (u32) num_sats-1, 3);
-
-  /* Solve for ambiguity vector, i.e.
-   * N = dd_meas - DE . b / lambda */
-  double b_dot_DE[num_sats-1];
-  cblas_dgemv(CblasRowMajor, CblasNoTrans, // CBLAS_ORDER, CBLAS_TRANSPOSE
-            num_sats-1, 3, // int M, int N,
-            1, DE, 3, // double alpha, double *A, int lda
-            b, 1, // double *X, int incX
-            0, b_dot_DE, 1); // double beta, double *Y, int incY
-  // VEC_PRINTF(b_dot_DE, (u32) num_sats-1);
-
-  
-  for (u8 i=0; i<num_sats-1; i++) {
-    s->N[i] = round(dd_measurements[i] - b_dot_DE[i] / GPS_L1_LAMBDA_NO_VAC);
-  }
-  // VEC_PRINTF(s->N, (u32) num_sats-1);
-=======
 
   amb_from_baseline(num_sats, DE, dd_meas, b, s->N);
->>>>>>> 0cb2e7a3
 }
 
 
