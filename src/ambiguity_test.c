/*
 * Copyright (C) 2014 Swift Navigation Inc.
 * Contact: Ian Horn <ian@swift-nav.com>
 *
 * This source is subject to the license found in the file 'LICENSE' which must
 * be be distributed together with this source. All other rights reserved.
 *
 * THIS CODE AND INFORMATION IS PROVIDED "AS IS" WITHOUT WARRANTY OF ANY KIND,
 * EITHER EXPRESSED OR IMPLIED, INCLUDING BUT NOT LIMITED TO THE IMPLIED
 * WARRANTIES OF MERCHANTABILITY AND/OR FITNESS FOR A PARTICULAR PURPOSE.
 */

#include <clapack.h>
#include <cblas.h>
#include <stdio.h>
#include <string.h>
#include "ambiguity_test.h"
#include "common.h"
#include "constants.h"
#include "linear_algebra.h"
#include "single_diff.h"
#include "amb_kf.h"
#include "lambda.h"

#define RAW_PHASE_BIAS_VAR 0
#define DECORRELATED_PHASE_BIAS_VAR 0
#define NUM_SEARCH_STDS 5
#define LOG_PROB_RAT_THRESHOLD -90

#define DEBUG_AMBIGUITY_TEST 0

void create_ambiguity_test(ambiguity_test_t *amb_test)
{
  static u8 pool_buff[MAX_HYPOTHESES*(sizeof(hypothesis_t) + sizeof(void *))];
  static memory_pool_t pool;
  amb_test->pool = &pool;
  memory_pool_init(amb_test->pool, MAX_HYPOTHESES, sizeof(hypothesis_t), pool_buff);
  amb_test->sats.num_sats = 0;
  amb_test->amb_check.initialized = 0;
<<<<<<< HEAD
}


s8 filter_all(void *arg, element_t *elem) {
  return (0 == 1);
}


void reset_ambiguity_test(ambiguity_test_t *amb_test) //TODO is this even necessary? we may only need create_ambiguity_test
{
  if (DEBUG_AMBIGUITY_TEST) {
      printf("<RESET_AMBIGUITY_TEST>\n");
  }
  u8 x = 0;
  memory_pool_filter(amb_test->pool, (void *) &x, &filter_all);
  amb_test->sats.num_sats = 0;
  amb_test->amb_check.initialized = 0;
  if (DEBUG_AMBIGUITY_TEST) {
      printf("</RESET_AMBIGUITY_TEST>\n");
  }
}


=======
}


s8 filter_all(void *arg, element_t *elem) {
  return (0 == 1);
}


void reset_ambiguity_test(ambiguity_test_t *amb_test) //TODO is this even necessary? we may only need create_ambiguity_test
{
  if (DEBUG_AMBIGUITY_TEST) {
      printf("<RESET_AMBIGUITY_TEST>\n");
  }
  u8 x = 0;
  memory_pool_filter(amb_test->pool, (void *) &x, &filter_all);
  amb_test->sats.num_sats = 0;
  amb_test->amb_check.initialized = 0;
  if (DEBUG_AMBIGUITY_TEST) {
      printf("</RESET_AMBIGUITY_TEST>\n");
  }
}


>>>>>>> 07649637
void destroy_ambiguity_test(ambiguity_test_t *amb_test)
{
  memory_pool_destroy(amb_test->pool);
}


<<<<<<< HEAD
void print_double_mtx(double *m, u32 _r, u32 _c) {                    \
    for (u32 _i = 0; _i < (_r); _i++) {              \
      printf(" [% 12lf", (m)[_i*(_c) + 0]);                \
      for (u32 _j = 1; _j < (_c); _j++)              \
        printf(" % 12lf", (m)[_i*(_c) + _j]);               \
      printf("]\n");                                 \
    }                                              \
}


void print_pearson_mtx(double *m, u32 dim) {                    \
    for (u32 _i = 0; _i < dim; _i++) {              \
      printf(" [% 12lf", m[_i*dim + 0] / sqrt(m[_i*dim + _i]) / sqrt(m[0]));                \
      for (u32 _j = 1; _j < dim; _j++)              \
        printf(" % 12lf", m[_i*dim + _j] / sqrt(m[_i*dim + _i]) / sqrt(m[_j * dim + _j]));               \
      printf("]\n");                                 \
    }                                              \
=======
void print_double_mtx(double *m, u32 _r, u32 _c) {
    for (u32 _i = 0; _i < (_r); _i++) {
      printf(" [% 12lf", (m)[_i*(_c) + 0]);
      for (u32 _j = 1; _j < (_c); _j++)
        printf(" % 12lf", (m)[_i*(_c) + _j]);
      printf("]\n");
    }
}


void print_pearson_mtx(double *m, u32 dim) {
    for (u32 _i = 0; _i < dim; _i++) {
      printf(" [% 12lf", m[_i*dim + 0] / sqrt(m[_i*dim + _i]) / sqrt(m[0]));
      for (u32 _j = 1; _j < dim; _j++)
        printf(" % 12lf", m[_i*dim + _j] / sqrt(m[_i*dim + _i]) / sqrt(m[_j * dim + _j]));
      printf("]\n");
    }
>>>>>>> 07649637
}


void print_s32_mtx_diff(u32 m, u32 n, s32 *Z_inv1, s32 *Z_inv2)
{
  for (u32 i=0; i < m; i++) {
    for (u32 j=0; j < n; j++) {
      printf("%"PRId32", ", Z_inv1[i*n + j] - Z_inv2[i*n + j]);
    }
    printf("\n");
  }
  printf("\n");
}


void print_s32_mtx(u32 m, u32 n, s32 *Z_inv)
{
  for (u32 i=0; i < m; i++) {
    for (u32 j=0; j < n; j++) {
      printf("%"PRId32", ", Z_inv[i*n + j]);
    }
    printf("\n");
  }
  printf("\n");
}

void print_s32_gemv(u32 m, u32 n, s32 *M, s32 *v)
{
  s32 mv[m];
  memset(mv, 0, m * sizeof(s32));
  printf("[");
  for (u32 i=0; i < m; i++) {
    for (u32 j=0; j < n; j++) {
      mv[i] += M[i*n + j] * v[j];
    }
    if (i+1 == m) {
      printf("%"PRId32" ]\n", mv[i]);
    }
    else {
      printf("%"PRId32", ", mv[i]);
    }
  }
}

s8 get_single_hypothesis(ambiguity_test_t *amb_test, s32 *hyp_N)
<<<<<<< HEAD
{ 
=======
{
>>>>>>> 07649637
  if (memory_pool_n_allocated(amb_test->pool) == 1) {
    hypothesis_t hyp;
    memory_pool_to_array(amb_test->pool, &hyp);
    memcpy(hyp_N, hyp.N, (amb_test->sats.num_sats-1) * sizeof(s32));
    return 0;
  }
  return -1;
}

typedef struct {
  u8 num_dds;
  s32 N[MAX_CHANNELS-1];
  u8 found;
} fold_contains_t;

void fold_contains(void *x, element_t *elem)
{
  hypothesis_t *hyp = (hypothesis_t *) elem;
  fold_contains_t *acc = (fold_contains_t *) x;
  for (u8 i=0; i<acc->num_dds; i++) {
    if (hyp->N[i] != acc->N[i]) {
      return;
    }
  }
  acc->found = 1;
}

u8 ambiguity_test_pool_contains(ambiguity_test_t *amb_test, double *ambs)
{
  fold_contains_t acc;
  acc.num_dds = amb_test->sats.num_sats-1;
  for (u8 i=0; i<acc.num_dds; i++) {
    acc.N[i] = lround(ambs[i]);
  }
  acc.found = 0;
  memory_pool_fold(amb_test->pool, (void *) &acc, &fold_contains);
  return acc.found;
}

typedef struct {
  u8 started;
  double max_ll;
<<<<<<< HEAD
  u8 num_dds;  
  s32 N[MAX_CHANNELS-1];
  
=======
  u8 num_dds;
  s32 N[MAX_CHANNELS-1];

>>>>>>> 07649637
} fold_mle_t; // fold omelette

void fold_mle(void *x, element_t *elem)
{
  hypothesis_t *hyp = (hypothesis_t *) elem;
  fold_mle_t *mle = (fold_mle_t *) x;
  if (mle->started == 0 || hyp->ll > mle->max_ll) {
    mle->started = 1;
    mle->max_ll = hyp->ll;
    memcpy(mle->N, hyp->N, mle->num_dds * sizeof(s32));
  }
}

void ambiguity_test_MLE_ambs(ambiguity_test_t *amb_test, s32 *ambs)
{
  fold_mle_t mle;
  mle.started = 0;
  mle.num_dds = MAX(1,amb_test->sats.num_sats)-1;
  memory_pool_fold(amb_test->pool, (void *) &mle, &fold_mle);
  memcpy(ambs, mle.N, mle.num_dds * sizeof(s32));
}

void init_ambiguity_test(ambiguity_test_t *amb_test, u8 state_dim, u8 *float_prns, sdiff_t *sdiffs, double *float_mean,
                         double *float_cov, double *DE_mtx, double *obs_cov)
{
  (void) sdiffs;
  u8 num_dds = state_dim;
  double float_cov_N[num_dds * num_dds];

  /* Re-shape float_cov to contain just ambiguity states. */
  for (u8 i=0; i<num_dds; i++) {
    for (u8 j=0; j<num_dds; j++) {
      float_cov_N[i*num_dds + j] = float_cov[i*state_dim + j]; //TODO this is just a memcpy
    }
  }

  // MAT_PRINTF(float_cov, state_dim, state_dim);
  // MAT_PRINTF(float_cov_N, num_dds, num_dds);

  /* Initialize pool with single element with num_dds = 0, i.e.
   * zero length N vector, i.e. no satellites. When we take the
   * product of this single element with the set of new satellites
   * we will just get a set of elements corresponding to the new sats. */
  hypothesis_t *empty_element = (hypothesis_t *)memory_pool_add(amb_test->pool); // only in init
  /* Start with ll = 0, just for the sake of argument. */
  empty_element->ll = 0; // only in init
  amb_test->sats.num_sats = 0; // only in init
  s32 Z_inv[num_dds * num_dds];
  s32 lower_bounds[num_dds];
  s32 upper_bounds[num_dds];
  u8 num_dds_to_add;
  s8 add_any_sats =  determine_sats_addition(amb_test,
                                             float_cov_N, num_dds, &float_mean[6],
                                             lower_bounds, upper_bounds, &num_dds_to_add,
                                             Z_inv);

  if (add_any_sats == 1) {
    add_sats(amb_test, float_prns[0], num_dds_to_add, &float_prns[1], lower_bounds, upper_bounds, Z_inv);
    /* Update the rest of the amb_test state with the new sats. */
    init_residual_matrices(&amb_test->res_mtxs, num_dds, DE_mtx, obs_cov); // only in init
  }

}


// void add_sats(ambiguity_test_t *amb_test,
//               u32 num_added_dds, u8 *added_prns,
//               double *float_mean, double *float_cov_diag,
//               s32 *Z_inv, double *new_DE_mtx, double *new_obs_cov)


void update_ambiguity_test(double ref_ecef[3], double phase_var, double code_var,
                           ambiguity_test_t *amb_test, u8 state_dim, sats_management_t *float_sats, sdiff_t *sdiffs,
                           double *float_mean, double *float_cov_U, double *float_cov_D)
{
  if (DEBUG_AMBIGUITY_TEST) {
    printf("<UPDATE_AMBIGUITY_TEST>\n");
  }
  u8 num_sdiffs = state_dim + 1;
  u8 changed_sats = ambiguity_update_sats(amb_test, num_sdiffs, sdiffs,
                                          float_sats, float_mean, float_cov_U, float_cov_D);

  if (amb_test->sats.num_sats < 5) {
    if (DEBUG_AMBIGUITY_TEST) {
      printf("</UPDATE_AMBIGUITY_TEST>\n");
    }
    return;
  }

  sdiff_t ambiguity_sdiffs[amb_test->sats.num_sats];
  double ambiguity_dd_measurements[2*(amb_test->sats.num_sats-1)];
  make_ambiguity_dd_measurements_and_sdiffs(amb_test, num_sdiffs, sdiffs, ambiguity_dd_measurements, ambiguity_sdiffs);

  if (1 == 1 || changed_sats == 1) { //TODO add logic about when to update DE
    double DE_mtx[(amb_test->sats.num_sats-1) * 3];
    assign_de_mtx(amb_test->sats.num_sats, ambiguity_sdiffs, ref_ecef, DE_mtx);
    double obs_cov[(amb_test->sats.num_sats-1) * (amb_test->sats.num_sats-1) * 4];
    memset(obs_cov, 0, (amb_test->sats.num_sats-1) * (amb_test->sats.num_sats-1) * 4 * sizeof(double));
    u8 num_dds = amb_test->sats.num_sats-1;
    for (u8 i=0; i<num_dds; i++) {
      for (u8 j=0; j<num_dds; j++) {
        u8 i_ = i+num_dds;
        u8 j_ = j+num_dds;
        if (i==j) {
          obs_cov[i*2*num_dds + j] = phase_var * 2;
          obs_cov[i_*2*num_dds + j_] = code_var * 2;
        }
        else {
          obs_cov[i*2*num_dds + j] = phase_var;
          obs_cov[i_*2*num_dds + j_] = code_var;
        }
      }
    }
    // MAT_PRINTF(DE_mtx, ((u32) amb_test->sats.num_sats-1), 3);
    // MAT_PRINTF(obs_cov, 2*num_dds, 2*num_dds);
    init_residual_matrices(&amb_test->res_mtxs, amb_test->sats.num_sats-1, DE_mtx, obs_cov);
  }

  test_ambiguities(amb_test, ambiguity_dd_measurements);
  if (DEBUG_AMBIGUITY_TEST) {
    printf("</UPDATE_AMBIGUITY_TEST>\n");
  }
}


u32 ambiguity_test_n_hypotheses(ambiguity_test_t *amb_test)
{
  return memory_pool_n_allocated(amb_test->pool);
}


typedef struct {
  u8 num_dds;
  double r_vec[2*MAX_CHANNELS-5];
  double max_ll;
  residual_mtxs_t *res_mtxs;
  unanimous_amb_check_t *unanimous_amb_check;
} hyp_filter_t;

void update_and_get_max_ll(void *x_, element_t *elem) {
  hyp_filter_t *x = (hyp_filter_t *) x_;
  hypothesis_t *hyp = (hypothesis_t *) elem;
  double hypothesis_N[x->num_dds];

  for (u8 i=0; i < x->num_dds; i++) {
    hypothesis_N[i] = hyp->N[i];
  }

  hyp->ll += get_quadratic_term(x->res_mtxs, x->num_dds, hypothesis_N, x->r_vec);
  x->max_ll = MAX(x->max_ll, hyp->ll);
}


/* check_unanimous_ambs keeps track of which ambiguities are agreed upon:
 *  Parameters:
 *    (i)   num_dds:    the number of double differences in the hypothesis:
 *                              Only used for initialization of amb_check.
 *    (i)   hyp:        the hypothesis to update the unanimity test with.
<<<<<<< HEAD
 *    (i/o) amb_check:  a struct to keep track of the ambs still unanimous 
=======
 *    (i/o) amb_check:  a struct to keep track of the ambs still unanimous
>>>>>>> 07649637
 *                              among all the hyps tested thus far. It updates
 *                              to hold that tracking for the union of the
 *                              previously tested hyps and {the current hyp}.
 */
void check_unanimous_ambs(u8 num_dds, hypothesis_t *hyp,
                          unanimous_amb_check_t *amb_check)
{
  if (amb_check->initialized) {
    u8 j = 0; // index in newly constructed amb_check matches
    for (u8 i = 0; i < amb_check->num_matching_ndxs; i++) {
      if (amb_check->ambs[i] == hyp->N[amb_check->matching_ndxs[i]]) {
        if (i != j) { //  j <= i necessarily
          amb_check->matching_ndxs[j] = amb_check->matching_ndxs[i];
          amb_check->ambs[j] = amb_check->ambs[i];
        }
        j++;
      }
    }
    amb_check->num_matching_ndxs = j;
  } else {
    amb_check->initialized = 1;
    amb_check->num_matching_ndxs = num_dds;
    for (u8 i=0; i < num_dds; i++) {
      amb_check->matching_ndxs[i] = i;
    }
    memcpy(amb_check->ambs, hyp->N, num_dds * sizeof(s32));
  }
}


/* filter_and_renormalize serves three purposes:
 *  Foremost, it decides which hypotheses make the cut to stay in the test.
 *  For those hyps that make the cut:
<<<<<<< HEAD
 *    It renormalizes their psuedo-log-likelihoods such that the most likely 
 *        has value 0.
 *    It updates the unanimity_check with that hyp, to see which ambiguities 
=======
 *    It renormalizes their psuedo-log-likelihoods such that the most likely
 *        has value 0.
 *    It updates the unanimity_check with that hyp, to see which ambiguities
>>>>>>> 07649637
 *        have the same value across all hyps.
 */
s8 filter_and_renormalize(void *arg, element_t *elem) {
  hypothesis_t *hyp = (hypothesis_t *) elem;
<<<<<<< HEAD

  u8 keep_it = (hyp->ll > LOG_PROB_RAT_THRESHOLD);
  if (keep_it) {
    hyp->ll -= ((hyp_filter_t *) arg)->max_ll;
    check_unanimous_ambs(((hyp_filter_t *) arg)->num_dds, hyp, 
                         ((hyp_filter_t *) arg)->unanimous_amb_check);
  }
  return keep_it;
}


=======

  u8 keep_it = (hyp->ll > LOG_PROB_RAT_THRESHOLD);
  if (keep_it) {
    hyp->ll -= ((hyp_filter_t *) arg)->max_ll;
    check_unanimous_ambs(((hyp_filter_t *) arg)->num_dds, hyp,
                         ((hyp_filter_t *) arg)->unanimous_amb_check);
  }
  return keep_it;
}


>>>>>>> 07649637
/* test_ambiguities tests the hypotheses given new observations.
 *  It assumes that the observations are structured to match the amb_test sats.
 */
void test_ambiguities(ambiguity_test_t *amb_test, double *dd_measurements) {
  if (DEBUG_AMBIGUITY_TEST) {
    printf("<TEST_AMBIGUITIES>\n");
  }
  hyp_filter_t x;
  x.num_dds = amb_test->sats.num_sats-1;
  assign_r_vec(&amb_test->res_mtxs, x.num_dds, dd_measurements, x.r_vec);
  // VEC_PRINTF(x.r_vec, amb_test->res_mtxs.res_dim);
  x.max_ll = -1e20; //TODO get the first element, or use this as threshold to restart test
  x.res_mtxs = &amb_test->res_mtxs;
  x.unanimous_amb_check = &amb_test->amb_check;
  x.unanimous_amb_check->initialized = 0;

  memory_pool_fold(amb_test->pool, (void *) &x, &update_and_get_max_ll);
  /*memory_pool_map(amb_test->pool, &x.num_dds, &print_hyp);*/
  memory_pool_filter(amb_test->pool, (void *) &x, &filter_and_renormalize);
  if (DEBUG_AMBIGUITY_TEST) {
    memory_pool_map(amb_test->pool, &x.num_dds, &print_hyp);
    printf("num_unanimous_ndxs=%u\n</TEST_AMBIGUITIES>\n", x.unanimous_amb_check->num_matching_ndxs);
  }
}

/* This says whether we can use the ambiguity_test to resolve a position in 3-space.
 */
u8 ambiguity_iar_can_solve(ambiguity_test_t *amb_test)
{
<<<<<<< HEAD
  return (amb_test->amb_check.num_matching_ndxs >= 3);
}


void make_dd_measurements_and_sdiffs(u8 ref_prn, u8 *non_ref_prns, u8 num_dds, 
=======
  return amb_test->amb_check.initialized &&
         amb_test->amb_check.num_matching_ndxs >= 3;
}


void make_dd_measurements_and_sdiffs(u8 ref_prn, u8 *non_ref_prns, u8 num_dds,
>>>>>>> 07649637
                                     u8 num_sdiffs, sdiff_t *sdiffs,
                                     double *ambiguity_dd_measurements, sdiff_t *amb_sdiffs)
{
  if (DEBUG_AMBIGUITY_TEST) {
    printf("<MAKE_DD_MEASUREMENTS_AND_SDIFFS>\n");
    printf("ref_prn = %u\nnon_ref_prns = {", ref_prn);
    for (u8 i=0; i < num_dds; i++) {
      printf("%d, ", non_ref_prns[i]);
    }
    printf("}\nnum_dds = %u\nnum_sdiffs = %u\n", num_dds, num_sdiffs);
  }
  double ref_phase;
  double ref_pseudorange;
  u8 i=0;
  u8 j=0;
  u8 found_ref = 0; //DEBUG
  while (i < num_dds) {
    if (non_ref_prns[i] == sdiffs[j].prn) {
      memcpy(&amb_sdiffs[i+1], &sdiffs[j], sizeof(sdiff_t));
      ambiguity_dd_measurements[i] = sdiffs[j].carrier_phase;
      ambiguity_dd_measurements[i+num_dds] = sdiffs[j].pseudorange;
      i++;
      j++;
    } else if (ref_prn == sdiffs[j].prn) {
      memcpy(&amb_sdiffs[0], &sdiffs[j], sizeof(sdiff_t));
      ref_phase =  sdiffs[j].carrier_phase;
      ref_pseudorange = sdiffs[j].pseudorange;
      j++;
      found_ref = 1; //DEBUG
    }
    // else {
    //   j++;
    // }
    else if (non_ref_prns[i] > sdiffs[i].prn) {
      j++;
    } else { //DEBUG
      //then the ref_prn wasn't in the sdiffs and something has gone wrong in setting up/rebasing amb_test's sats
      printf("there is either disorder in the amb_test sats or it contains a sat not in sdiffs. amb_test's sats must be a subset of sdiffs by this point.\n");
      printf("amb_test sat prns = {%u, ", ref_prn);
      for (u8 j=0; j < num_dds; j++) {
        printf("%u, ", non_ref_prns[i]);
      }
      printf("}\n");
      printf("sdiffs.prns = {");
      for (u8 j=0; j < num_sdiffs; j++) {
        printf("%d, ", sdiffs[i].prn);
      }
      printf("}\n");
    }
  }
  /* This awkward case deals with the situation when sdiffs and sats have the
   * same satellites only the ref of amb_test.sats is the last PRN in sdiffs.
   * This case is never checked for j = num_dds as i only runs to num_dds-1. */
  /* TODO: This function could be refactored to be a lot clearer. */
  if (ref_prn == sdiffs[j].prn) {
    memcpy(&amb_sdiffs[0], &sdiffs[j], sizeof(sdiff_t));
    ref_phase =  sdiffs[j].carrier_phase;
    ref_pseudorange = sdiffs[j].pseudorange;
    j++;
    found_ref = 1; //DEBUG
  }

  if (found_ref == 0) { //DEBUG
    //then the ref_prn wasn't in the sdiffs and something has gone wrong in setting up/rebasing amb_test's sats
    printf("amb_test sats' reference wasn't found in the sdiffs, but it should have already been rebased.\n");
    printf("amb_test sat .prns = {%u", ref_prn);
    for (u8 j=0; j < num_dds; j++) {
      printf("%d, ", non_ref_prns[j]);
    }
    printf("}\n");
    printf("sdiffs.prns = {");
    for (u8 j=0; j < num_sdiffs; j++) {
      printf("%d, ", sdiffs[j].prn);
    }
    printf("}\n");
  }
  for (u8 i=0; i < num_dds; i++) {
    ambiguity_dd_measurements[i] -= ref_phase;
    ambiguity_dd_measurements[i+num_dds] -= ref_pseudorange;
  }
  if (DEBUG_AMBIGUITY_TEST) {
    printf("amb_sdiff_prns = {");
    for (i = 0; i < num_dds; i++) {
      printf("%u, ", amb_sdiffs[i].prn);
    }
    printf("}\ndd_measurements = {");
    for (i=0; i < 2 * num_dds; i++) {
      printf("%f, \t", ambiguity_dd_measurements[i]);
    }
    printf("}\n</MAKE_DD_MEASUREMENTS_AND_SDIFFS>\n");
  }
}


void make_ambiguity_resolved_dd_measurements_and_sdiffs(ambiguity_test_t *amb_test,
            u8 num_sdiffs, sdiff_t *sdiffs,
            double *ambiguity_dd_measurements, sdiff_t *amb_sdiffs)
{
  if (DEBUG_AMBIGUITY_TEST) {
    printf("<MAKE_AMBIGUITY_RESOLVED_DD_MEASUREMENTS_AND_SDIFFS>\n");
    printf("amb_test->sats.prns = {");
    for (u8 i=0; i < amb_test->sats.num_sats; i++) {
      printf("%u, ", amb_test->sats.prns[i]);
    }
    printf("}\n");
  }

  u8 ref_prn = amb_test->sats.prns[0];
  u8 num_dds = amb_test->amb_check.num_matching_ndxs;
  u8 non_ref_prns[num_dds];
  for (u8 i=0; i < num_dds; i++) {
    non_ref_prns[i] = amb_test->sats.prns[1 + amb_test->amb_check.matching_ndxs[i]];
    if (DEBUG_AMBIGUITY_TEST) {
<<<<<<< HEAD
      printf("non_ref_prns[%u] = %u, \t (ndx=%u) \t amb[%u] = %d\n", 
             i, non_ref_prns[i], amb_test->amb_check.matching_ndxs[i], 
=======
      printf("non_ref_prns[%u] = %u, \t (ndx=%u) \t amb[%u] = %d\n",
             i, non_ref_prns[i], amb_test->amb_check.matching_ndxs[i],
>>>>>>> 07649637
             i, amb_test->amb_check.ambs[i]);
    }
  }
  make_dd_measurements_and_sdiffs(ref_prn, non_ref_prns, num_dds,
                                  num_sdiffs, sdiffs,
                                  ambiguity_dd_measurements, amb_sdiffs);
  if (DEBUG_AMBIGUITY_TEST) {
    printf("</MAKE_AMBIGUITY_RESOLVED_DD_MEASUREMENTS_AND_SDIFFS>\n");
  }
<<<<<<< HEAD
}


void make_ambiguity_dd_measurements_and_sdiffs(ambiguity_test_t *amb_test, u8 num_sdiffs, sdiff_t *sdiffs,
                                               double *ambiguity_dd_measurements, sdiff_t *amb_sdiffs)
{
  if (DEBUG_AMBIGUITY_TEST) {
    printf("<MAKE_AMBIGUITY_DD_MEASUREMENTS_AND_SDIFFS>\n");
  }
  u8 ref_prn = amb_test->sats.prns[0];
  u8 *non_ref_prns = &amb_test->sats.prns[1];
  u8 num_dds = MAX(1, amb_test->sats.num_sats)-1;
  make_dd_measurements_and_sdiffs(ref_prn, non_ref_prns, num_dds,
                                  num_sdiffs, sdiffs,
                                  ambiguity_dd_measurements, amb_sdiffs);
  if (DEBUG_AMBIGUITY_TEST) {
    printf("</MAKE_AMBIGUITY_DD_MEASUREMENTS_AND_SDIFFS>\n");
  }
}


=======
}


void make_ambiguity_dd_measurements_and_sdiffs(ambiguity_test_t *amb_test, u8 num_sdiffs, sdiff_t *sdiffs,
                                               double *ambiguity_dd_measurements, sdiff_t *amb_sdiffs)
{
  if (DEBUG_AMBIGUITY_TEST) {
    printf("<MAKE_AMBIGUITY_DD_MEASUREMENTS_AND_SDIFFS>\n");
  }
  u8 ref_prn = amb_test->sats.prns[0];
  u8 *non_ref_prns = &amb_test->sats.prns[1];
  u8 num_dds = MAX(1, amb_test->sats.num_sats)-1;
  make_dd_measurements_and_sdiffs(ref_prn, non_ref_prns, num_dds,
                                  num_sdiffs, sdiffs,
                                  ambiguity_dd_measurements, amb_sdiffs);
  if (DEBUG_AMBIGUITY_TEST) {
    printf("</MAKE_AMBIGUITY_DD_MEASUREMENTS_AND_SDIFFS>\n");
  }
}


>>>>>>> 07649637
s8 sats_match(ambiguity_test_t *amb_test, u8 num_sdiffs, sdiff_t *sdiffs)
{
  if (DEBUG_AMBIGUITY_TEST) {
    printf("<SATS_MATCH>\namb_test.sats.prns = {");
    for (u8 i=0; i< amb_test->sats.num_sats; i++) {
      printf("%u, ", amb_test->sats.prns[i]);
    }
    printf("}\nsdiffs[*].prn      = {");
    for (u8 i=0; i < num_sdiffs; i++) {
      printf("%u, ", sdiffs[i].prn);
    }
    printf("}\n");
  }
  if (amb_test->sats.num_sats != num_sdiffs) {
    if (DEBUG_AMBIGUITY_TEST) {
      printf("sats don't match (different length)\n</SATS_MATCH>\n");
    }
    return 0;
  }
  u8 *prns = amb_test->sats.prns;
  u8 amb_ref = amb_test->sats.prns[0];
  u8 j=0;
  for (u8 i = 1; i<amb_test->sats.num_sats; i++) { //TODO will not having a j condition cause le fault du seg?
    if (j >= num_sdiffs) {
      if (DEBUG_AMBIGUITY_TEST) {
        printf("sats don't match\n</SATS_MATCH>\n");
      }
      return 0;
    }
    if (prns[i] == sdiffs[j].prn) {
      j++;
    }
    else if (amb_ref == sdiffs[j].prn) {
      j++;
      i--;
    }
    else {
      if (DEBUG_AMBIGUITY_TEST) {
        printf("sats don't match\n</SATS_MATCH>\n");
      }
      return 0;
    }
  }
  if (DEBUG_AMBIGUITY_TEST) {
    printf("sats match\n</SATS_MATCH>\n");
  }
  return 1;
}

typedef struct {
  u8 num_sats;
  u8 old_prns[MAX_CHANNELS];
  u8 new_prns[MAX_CHANNELS];
} rebase_prns_t;

void rebase_hypothesis(void *arg, element_t *elem) //TODO make it so it doesn't have to do all these lookups every time
{
  rebase_prns_t *prns = (rebase_prns_t *) arg;
  u8 num_sats = prns->num_sats;
  u8 *old_prns = prns->old_prns;
  u8 *new_prns = prns->new_prns;

  hypothesis_t *hypothesis = (hypothesis_t *)elem;

  u8 old_ref = old_prns[0];
  u8 new_ref = new_prns[0];

  s32 new_N[num_sats-1];
  s32 index_of_new_ref_in_old = find_index_of_element_in_u8s(num_sats, new_ref, &old_prns[1]);
  s32 val_for_new_ref_in_old_basis = hypothesis->N[index_of_new_ref_in_old];
  for (u8 i=0; i<num_sats-1; i++) {
    u8 new_prn = new_prns[1+i];
    if (new_prn == old_ref) {
      new_N[i] = - val_for_new_ref_in_old_basis;
    }
    else {
      s32 index_of_this_sat_in_old_basis = find_index_of_element_in_u8s(num_sats, new_prn, &old_prns[1]);
      new_N[i] = hypothesis->N[index_of_this_sat_in_old_basis] - val_for_new_ref_in_old_basis;
    }
  }
  memcpy(hypothesis->N, new_N, (num_sats-1) * sizeof(s32));
}

void print_sats_man(sats_management_t *sats_man) {
  for (u8 i=0; i<sats_man->num_sats; i++) {
    printf("%d,", sats_man->prns[i]);
  }
  printf("\n");
}

u8 ambiguity_update_reference(ambiguity_test_t *amb_test, u8 num_sdiffs, sdiff_t *sdiffs, sdiff_t *sdiffs_with_ref_first)
{
  if (DEBUG_AMBIGUITY_TEST) {
    printf("<AMBIGUITY_UPDATE_REFERENCE>\n");
  }
  u8 changed_ref = 0;
  u8 old_prns[amb_test->sats.num_sats];
  memcpy(old_prns, amb_test->sats.prns, amb_test->sats.num_sats * sizeof(u8));

  // print_sats_man(&amb_test->sats);
  s8 sats_management_code = rebase_sats_management(&amb_test->sats, num_sdiffs, sdiffs, sdiffs_with_ref_first);
  // print_sats_man(&amb_test->sats);
  if (sats_management_code != OLD_REF) {
    if (DEBUG_AMBIGUITY_TEST) {
      printf("updating iar reference sat\n");
    }
    changed_ref = 1;
    u8 new_prns[amb_test->sats.num_sats];
    memcpy(new_prns, amb_test->sats.prns, amb_test->sats.num_sats * sizeof(u8));

    rebase_prns_t prns = {.num_sats = amb_test->sats.num_sats};
    memcpy(prns.old_prns, old_prns, amb_test->sats.num_sats * sizeof(u8));
    memcpy(prns.new_prns, new_prns, amb_test->sats.num_sats * sizeof(u8));
    memory_pool_map(amb_test->pool, &prns, &rebase_hypothesis);
  }
  if (DEBUG_AMBIGUITY_TEST) {
    printf("</AMBIGUITY_UPDATE_REFERENCE>\n");
  }
  return changed_ref;
}

typedef struct {
  u8 num_ndxs;
  u8 intersection_ndxs[MAX_CHANNELS-1];
} intersection_ndxs_t;

s32 projection_comparator(void *arg, element_t *a, element_t *b)
{
  intersection_ndxs_t *intersection_struct = (intersection_ndxs_t *) arg;
  u8 num_ndxs = intersection_struct->num_ndxs;
  u8 *intersection_ndxs = intersection_struct->intersection_ndxs;

  hypothesis_t *hyp_a = (hypothesis_t *) a;
  hypothesis_t *hyp_b = (hypothesis_t *) b;

  for (u8 i=0; i<num_ndxs; i++) {
    u8 ndxi = intersection_ndxs[i];
    s32 ai = hyp_a->N[ndxi];
    s32 bi = hyp_b->N[ndxi];
    if (ai == bi) {
      continue;
    }
    if (ai < bi) {
      return -1;
    }
    if (ai > bi) {
      return 1;
    }
  }
  return 0;
}

void projection_aggregator(element_t *new_, void *x_, u32 n, element_t *elem_)
{
  intersection_ndxs_t *x = (intersection_ndxs_t *)x_;
  hypothesis_t *new = (hypothesis_t *)new_;
  hypothesis_t *elem = (hypothesis_t *)elem_;

  if (n == 0) {
    for (u8 i=0; i<x->num_ndxs; i++) {
      u8 ndxi = x->intersection_ndxs[i];
      new->N[i] = elem->N[ndxi];
    }
    new->ll = elem->ll;
  }
  else {
    new->ll += log(1 + exp(elem->ll - new->ll));
    // new->ll = MAX(new->ll, elem->ll);
  }

}

u8 ambiguity_sat_projection(ambiguity_test_t *amb_test, u8 num_dds_in_intersection, u8 *dd_intersection_ndxs)
{
  if (DEBUG_AMBIGUITY_TEST) {
    printf("<AMBIGUITY_SAT_PROJECTION>\n");
  }
  u8 num_dds_before_proj = MAX(1, amb_test->sats.num_sats) - 1;
  if (num_dds_before_proj == num_dds_in_intersection) {
    if (DEBUG_AMBIGUITY_TEST) {
      printf("no need for projection\n</AMBIGUITY_SAT_PROJECTION>\n");
    }
    return 0;
  }

  intersection_ndxs_t intersection = {.num_ndxs = num_dds_in_intersection};
  memcpy(intersection.intersection_ndxs, dd_intersection_ndxs, num_dds_in_intersection * sizeof(u8));


  printf("IAR: %d hypotheses before projection\n", memory_pool_n_allocated(amb_test->pool));
  /*memory_pool_map(amb_test->pool, &num_dds_before_proj, &print_hyp);*/
  memory_pool_group_by(amb_test->pool,
                       &intersection, &projection_comparator,
                       &intersection, sizeof(intersection),
                       &projection_aggregator);
  printf("IAR: updates to %d\n", memory_pool_n_allocated(amb_test->pool));
  /*memory_pool_map(amb_test->pool, &num_dds_in_intersection, &print_hyp);*/
  u8 work_prns[MAX_CHANNELS];
  memcpy(work_prns, amb_test->sats.prns, amb_test->sats.num_sats * sizeof(u8));
  for (u8 i=0; i<num_dds_in_intersection; i++) {
    amb_test->sats.prns[i+1] = work_prns[dd_intersection_ndxs[i]+1];
  }
  amb_test->sats.num_sats = num_dds_in_intersection+1;
  if (DEBUG_AMBIGUITY_TEST) {
    printf("</AMBIGUITY_SAT_PROJECTION>\n");
  }
  return 1;
}


u8 ambiguity_sat_inclusion(ambiguity_test_t *amb_test, u8 num_dds_in_intersection,
                             sats_management_t *float_sats, double *float_mean, double *float_cov_U, double *float_cov_D)
{
  if (DEBUG_AMBIGUITY_TEST) {
    printf("<AMBIGUITY_SAT_INCLUSION>\n");
  }
  if (float_sats->num_sats <= num_dds_in_intersection + 1 || float_sats->num_sats < 2) {
    if (DEBUG_AMBIGUITY_TEST) {
      printf("no need for inclusion\n</AMBIGUITY_SAT_INCLUSION>\n");
    }
    return 0;
  }

  u32 state_dim = float_sats->num_sats-1;
  double float_cov[state_dim * state_dim];
  reconstruct_udu(state_dim, float_cov_U, float_cov_D, float_cov);
  u8 float_prns[float_sats->num_sats];
  memcpy(float_prns, float_sats->prns, float_sats->num_sats * sizeof(u8));
  double N_mean[float_sats->num_sats-1];
  memcpy(N_mean, float_mean, (float_sats->num_sats-1) * sizeof(double));
  if (amb_test->sats.num_sats >= 2 && amb_test->sats.prns[0] != float_sats->prns[0]) {
    u8 old_prns[float_sats->num_sats];
    memcpy(old_prns, float_sats->prns, float_sats->num_sats * sizeof(u8));
    // memcpy(N_mean, &float_mean[6], (float_sats->num_sats-1) * sizeof(double));
    set_reference_sat_of_prns(amb_test->sats.prns[0], float_sats->num_sats, float_prns);
    rebase_mean_N(N_mean, float_sats->num_sats, old_prns, float_prns);
    rebase_covariance_sigma(float_cov, float_sats->num_sats, old_prns, float_prns);
  }
  double N_cov[(float_sats->num_sats-1) * (float_sats->num_sats-1)];
  memcpy(N_cov, float_cov, state_dim * state_dim * sizeof(double)); //TODO we can just use N_cov throughout
  //by now float_prns has the correct reference, as do N_cov and N_mean

  // MAT_PRINTF(float_cov, state_dim, state_dim);
  // MAT_PRINTF(N_cov, (u8)(float_sats->num_sats-1), (u8)(float_sats->num_sats-1));

  // printf("pearson mtx of float cov\n");
  // print_pearson_mtx(float_cov, state_dim);
  // printf("\n");

  // printf("pearson mtx of N cov\n");
  // print_pearson_mtx(N_cov, float_sats->num_sats-1);
  // printf("\n");

  //next we add the new sats
  //loop through the new sat sets in decreasing number (for now, in prn order), adding when it suits us

  /* first set up the largest prn lists of added sats
   * then get those prns covariances
   * then loop through:
   *    test if we'll add these
   *    if so:
   *      add them
   *      break loop
   *    else:
   *      decrease size of cov set
   */

  //first get all the prns we might add, and their covariances
  u8 i = 1;
  u8 j = 1;
  u8 num_addible_dds = 0;
  u8 ndxs_of_new_dds_in_float[MAX_CHANNELS-1];
  u8 new_dd_prns[MAX_CHANNELS-1];
  while (j < float_sats->num_sats) {
    if (i < amb_test->sats.num_sats && amb_test->sats.prns[i] == float_prns[j]) {
      i++;
      j++;
    } else { //else float_sats[j] is a new one
      ndxs_of_new_dds_in_float[num_addible_dds] = j-1;
      new_dd_prns[num_addible_dds] = float_prns[j];
      num_addible_dds++;
      j++;
    }
  }

  double addible_float_cov[num_addible_dds * num_addible_dds];
  double addible_float_mean[num_addible_dds];
  for (i=0; i < num_addible_dds; i++) {
    for (j=0; j < num_addible_dds; j++) {
      addible_float_cov[i*num_addible_dds + j] = N_cov[ndxs_of_new_dds_in_float[i]*(float_sats->num_sats-1) + ndxs_of_new_dds_in_float[j]];
    }
    addible_float_mean[i] = N_mean[ndxs_of_new_dds_in_float[i]];
  }
  // MAT_PRINTF(addible_float_cov, num_addible_dds, num_addible_dds);
  /*VEC_PRINTF(addible_float_mean, num_addible_dds);*/

  s32 Z_inv[num_addible_dds * num_addible_dds];
  s32 lower_bounds[num_addible_dds];
  s32 upper_bounds[num_addible_dds];
  u8 num_dds_to_add;
  s8 add_any_sats =  determine_sats_addition(amb_test,
                                             addible_float_cov, num_addible_dds, addible_float_mean,
                                             lower_bounds, upper_bounds, &num_dds_to_add,
                                             Z_inv);

  if (add_any_sats == 1) {
    add_sats(amb_test, float_prns[0], num_dds_to_add, new_dd_prns, lower_bounds, upper_bounds, Z_inv);
    if (DEBUG_AMBIGUITY_TEST) {
      printf("adding sats\n<AMBIGUITY_SAT_INCLUSION>\n");
    }
    return 1;
  } else {
    if (DEBUG_AMBIGUITY_TEST) {
      printf("not adding sats\n<AMBIGUITY_SAT_INCLUSION>\n");
    }
    return 0;
  }

}

u32 float_to_decor(ambiguity_test_t *amb_test,
                   double *addible_float_cov, u8 num_addible_dds,
                   double *addible_float_mean,
                   u8 num_dds_to_add,
                   s32 *lower_bounds, s32 *upper_bounds, double *Z)
{
  (void) amb_test;
  double added_float_cov[num_dds_to_add * num_dds_to_add];
  for (u8 i=0; i<num_dds_to_add; i++) {
    for (u8 j=0; j<num_dds_to_add; j++) {
      added_float_cov[i*num_dds_to_add + j] = addible_float_cov[i*num_addible_dds + j];
      #if RAW_PHASE_BIAS_VAR != 0
      if (i == j) {
        added_float_cov[i*num_dds_to_add + j] += RAW_PHASE_BIAS_VAR;
      }
      #endif
    }
  }

  // double Z[num_dds_to_add * num_dds_to_add];
  lambda_reduction(num_dds_to_add, added_float_cov, Z);

  double decor_float_cov_diag[num_dds_to_add];

  memset(decor_float_cov_diag, 0, num_dds_to_add * sizeof(double));

  for (u8 i=0; i < num_dds_to_add; i++) {
    for (u8 j=0; j < num_dds_to_add; j++) {
      for (u8 k=0; k < num_dds_to_add; k++) {
        decor_float_cov_diag[i] += Z[i*num_dds_to_add + j] * added_float_cov[j * num_dds_to_add + k] * Z[i*num_dds_to_add + k];
      }
    }
    #if DECORRELATED_PHASE_BIAS_VAR != 0
    decor_float_cov_diag[i] += DECORRELATED_PHASE_BIAS_VAR;
    #endif
  }

  double decor_float_mean[num_dds_to_add];
  memset(decor_float_mean, 0, num_dds_to_add * sizeof(double));
  for (u8 i=0; i < num_dds_to_add; i++) {
    for (u8 j=0; j < num_dds_to_add; j++) {
      decor_float_mean[i] += Z[i*num_dds_to_add + j] * addible_float_mean[j];
    }
    // printf("decor_float_mean[%u] = %f\n", i, decor_float_mean[i]);
  }

  u32 new_hyp_set_cardinality = 1;
  // s32 lower_bounds[num_dds_to_add];
  // s32 upper_bounds[num_dds_to_add];
  for (u8 i=0; i<num_dds_to_add; i++) {
    double search_distance = NUM_SEARCH_STDS * sqrt(decor_float_cov_diag[i]);
    // upper_bounds[i] = MAX(floor(float_mean[i] + search_distance), ceil(float_mean[i]));
    // lower_bounds[i] = MIN(ceil(float_mean[i] - search_distance), floor(float_mean[i]));
    upper_bounds[i] = lround(ceil(decor_float_mean[i] + search_distance));
    lower_bounds[i] = lround(floor(decor_float_mean[i] - search_distance));
    new_hyp_set_cardinality *= upper_bounds[i] - lower_bounds[i] + 1;
  }
  return new_hyp_set_cardinality;
}

s8 determine_sats_addition(ambiguity_test_t *amb_test,
                           double *float_N_cov, u8 num_float_dds, double *float_N_mean,
                           s32 *lower_bounds, s32 *upper_bounds, u8 *num_dds_to_add,
                           s32 *Z_inv)
{
  u8 num_current_dds = MAX(1, amb_test->sats.num_sats) - 1;
  u8 min_dds_to_add = MAX(1, 4 - num_current_dds); // num_current_dds + min_dds_to_add = 4 so that we have a nullspace projector

  u32 max_new_hyps_cardinality;
  s32 current_num_hyps = memory_pool_n_allocated(amb_test->pool);
  u32 max_num_hyps = memory_pool_n_elements(amb_test->pool);
  if (current_num_hyps <= 0) {
    max_new_hyps_cardinality = max_num_hyps;
  } else {
    max_new_hyps_cardinality = max_num_hyps / current_num_hyps;
  }

  // printf("pearson mtx of float N cov\n");
  // print_pearson_mtx(float_N_cov, num_float_dds);
  // printf("\n");

  *num_dds_to_add = num_float_dds;
  double Z[num_float_dds * num_float_dds];
  while (*num_dds_to_add >= min_dds_to_add) {
    u32 new_hyp_set_cardinality = float_to_decor(amb_test,
                                                 float_N_cov, num_float_dds,
                                                 float_N_mean,
                                                 *num_dds_to_add,
                                                 lower_bounds, upper_bounds, Z);
    if (new_hyp_set_cardinality <= max_new_hyps_cardinality) {
      double Z_inv_[*num_dds_to_add * *num_dds_to_add];
      s8 ret = matrix_inverse(*num_dds_to_add, Z, Z_inv_);
      for (u8 i=0; i < *num_dds_to_add; i++) {
        for (u8 j=0; j < *num_dds_to_add; j++) {
          Z_inv[i* *num_dds_to_add + j] = lround(Z_inv_[i* *num_dds_to_add + j]);
        }
      }
      return 1;
    }
    else {
      *num_dds_to_add -= 1;
    }
  }
  return -1;
}


// input/output: amb_test
// input:        num_sdiffs
// input:        sdiffs
// input:        float_sats
// input:        float_mean
// input:        float_cov_U
// input:        float_cov_D
u8 ambiguity_update_sats(ambiguity_test_t *amb_test, u8 num_sdiffs, sdiff_t *sdiffs,
                           sats_management_t *float_sats, double *float_mean, double *float_cov_U, double *float_cov_D)
{
  if (DEBUG_AMBIGUITY_TEST) {
    printf("<AMBIGUITY_UPDATE_SATS>\n");
  }
  if (num_sdiffs < 2) {
    create_ambiguity_test(amb_test);
    if (DEBUG_AMBIGUITY_TEST) {
      printf("< 2 sdiffs, starting over\n</AMBIGUITY_UPDATE_SATS>\n");
    }
    return 0; // I chose 0 because it doesn't lead to anything dynamic
  }
  //if the sats are the same, we're good
  u8 changed_sats = 0;
  if (!sats_match(amb_test, num_sdiffs, sdiffs)) {
    sdiff_t sdiffs_with_ref_first[num_sdiffs];
    if (amb_test->sats.num_sats >= 2) {
      if (ambiguity_update_reference(amb_test, num_sdiffs, sdiffs, sdiffs_with_ref_first)) {
       changed_sats=1;
      }
    } else {
      create_ambiguity_test(amb_test);//we don't have what we need
    }

    u8 intersection_ndxs[num_sdiffs];
    u8 num_dds_in_intersection = find_indices_of_intersection_sats(amb_test, num_sdiffs, sdiffs_with_ref_first, intersection_ndxs);

    if (amb_test->sats.num_sats > 1 && num_dds_in_intersection == 0) {
      create_ambiguity_test(amb_test); //TODO is create_ambiguity_test any better than reset_ambiguity_test here? does reset even need to exist
    }

    // u8 num_dds_in_intersection = ambiguity_order_sdiffs_with_intersection(amb_test, sdiffs, float_cov, intersection_ndxs);
    if (ambiguity_sat_projection(amb_test, num_dds_in_intersection, intersection_ndxs)) {
      changed_sats = 1;
    }
    if (ambiguity_sat_inclusion(amb_test, num_dds_in_intersection,
                                float_sats, float_mean, float_cov_U, float_cov_D)) {
      changed_sats = 1;
    }
  }
  if (DEBUG_AMBIGUITY_TEST) {
    printf("changed_sats = %u\n</AMBIGUITY_UPDATE_SATS>\n", changed_sats);
  }
  return changed_sats;
  /* TODO: Should we order by 'goodness'? Perhaps by volume of hyps? */
}

u8 find_indices_of_intersection_sats(ambiguity_test_t *amb_test, u8 num_sdiffs, sdiff_t *sdiffs_with_ref_first, u8 *intersection_ndxs)
{
  if (DEBUG_AMBIGUITY_TEST) {
    printf("<FIND_INDICES_OF_INTERSECTION_SATS>\n");
    printf("amb_test->sats.prns          = {");
    for (u8 i = 0; i < amb_test->sats.num_sats; i++) {
      printf("%u, ", amb_test->sats.prns[i]);
    }
    if (amb_test->sats.num_sats < 2) {
      printf("}\nsdiffs_with_ref_first not populated\n");
    }
    else {
      printf("}\nsdiffs_with_ref_first[*].prn = {");
      for (u8 i = 0; i < num_sdiffs; i++) {
        printf("%u, ", sdiffs_with_ref_first[i].prn);
      }
      printf("}\n");
    }
    printf("(i, j, k, amb_test->sats.prns[i], sdiffs_with_ref_first[j].prn)\n");
  }
  u8 i = 1;
  u8 j = 1;
  u8 k = 0;
  while (i < amb_test->sats.num_sats && j < num_sdiffs) {
    if (amb_test->sats.prns[i] == sdiffs_with_ref_first[j].prn) {
      if (DEBUG_AMBIGUITY_TEST) {
        printf("(%u, \t%u, \t%u, \t%u, \t%u)\t\t\tamb_test->sats.prns[i] == sdiffs_with_ref_first[j].prn; i,j,k++\n",
                i, j, k, amb_test->sats.prns[i], sdiffs_with_ref_first[j].prn);
      }
      intersection_ndxs[k] = i-1;
      i++;
      j++;
      k++;
    }
    else if (amb_test->sats.prns[i] < sdiffs_with_ref_first[j].prn) {
      if (DEBUG_AMBIGUITY_TEST) {
        printf("(%u, \t%u, \t%u, \t%u, \t%u)\t\t\tamb_test->sats.prns[i] <  sdiffs_with_ref_first[j].prn; i++\n",
                i, j, k, amb_test->sats.prns[i], sdiffs_with_ref_first[j].prn);
      }
      i++;
    }
    else {
      if (DEBUG_AMBIGUITY_TEST) {
        printf("(%u, \t%u, \t%u, \t%u, \t%u)\t\t\tamb_test->sats.prns[i] >  sdiffs_with_ref_first[j].prn; j++\n",
                i, j, k, amb_test->sats.prns[i], sdiffs_with_ref_first[j].prn);
      }
      j++;
    }
  }
  if (DEBUG_AMBIGUITY_TEST) {
    printf("</FIND_INDICES_OF_INTERSECTION_SATS>\n");
  }
  return k;
}

typedef struct {
  s32 upper_bounds[MAX_CHANNELS-1];
  s32 lower_bounds[MAX_CHANNELS-1];
  s32 counter[MAX_CHANNELS-1];
  u8 ndxs_of_old_in_new[MAX_CHANNELS-1];
  u8 ndxs_of_added_in_new[MAX_CHANNELS-1];
  u8 num_added_dds;
  u8 num_old_dds;
  s32 Z_inv[(MAX_CHANNELS-1) * (MAX_CHANNELS-1)];
} generate_hypothesis_state_t;

s8 generate_next_hypothesis(void *x_, u32 n)
{
  (void) n;
  generate_hypothesis_state_t *x = (generate_hypothesis_state_t *)x_;
  // printf("generate_next_hypothesis:\n");

  if (memcmp(x->upper_bounds, x->counter, x->num_added_dds * sizeof(s32)) == 0) {
    /* counter has reached upper_bound, terminate iteration. */
    return 0;
  }

  for (u8 i=0; i<x->num_added_dds; i++) {
    x->counter[i]++;
    if (x->counter[i] > x->upper_bounds[i]) {
      /* counter[i] has reached maximum, reset counter[i]
       * to lower[i] and 'carry' to next 'digit' */
      x->counter[i] = x->lower_bounds[i];
    } else {
      /* Incremented, so now we have the next counter value. */
      break;
    }
  }

  // printf("[");
  // for (u8 i=0; i<x->num_added_dds; i++) {
  //   printf("%d, ", x->counter[i]);
  // }
  // printf("]\n\n");

  return 1;
}

void hypothesis_prod(element_t *new_, void *x_, u32 n, element_t *elem_)
{
  (void) elem_;
  (void) n;
  generate_hypothesis_state_t *x = (generate_hypothesis_state_t *)x_;
  hypothesis_t *new = (hypothesis_t *) new_;

  u8 *ndxs_of_old_in_new = x->ndxs_of_old_in_new;
  u8 *ndxs_of_added_in_new = x->ndxs_of_added_in_new;

  s32 old_N[MAX_CHANNELS-1];
  memcpy(old_N, new->N, x->num_old_dds * sizeof(s32));

  // printf("counter: [");
  // for (u8 i=0; i < x->num_added_dds; i++) {
  //   printf("%d, ", x->counter[i]);
  // }
  // printf("]\n");
  // printf("old_N:ndx [");
  // for (u8 i=0; i < x->num_old_dds; i++) {
  //   printf("%d, ", ndxs_of_old_in_new[i]);
  // }
  // printf("]\n");
  // printf("old_N:    [");
  // for (u8 i=0; i < x->num_old_dds; i++) {
  //   printf("%d, ", old_N[i]);
  // }
  // printf("]\n");

  // printf("added_N:ndx [");
  // for (u8 i=0; i < x->num_added_dds; i++) {
  //   printf("%d, ", ndxs_of_added_in_new[i]);
  // }
  // printf("]\n");
  // printf("added_N:    [");
  // for (u8 i=0; i < x->num_added_dds; i++) {
  //   printf("%d, ", x->counter[i]);
  // }
  // printf("]\n");


  for (u8 i=0; i < x->num_old_dds; i++) {
    new->N[ndxs_of_old_in_new[i]] = old_N[i];
  }
  for (u8 i=0; i<x->num_added_dds; i++) {
    new->N[ndxs_of_added_in_new[i]] = 0;
    for (u8 j=0; j<x->num_added_dds; j++) {
      new->N[ndxs_of_added_in_new[i]] += x->Z_inv[i*x->num_added_dds + j] * x->counter[j];
      // printf("Z_inv[%u] = %d\n", i*x->num_added_dds + j, x->Z_inv[i*x->num_added_dds + j]);
      // printf("x->counter[[%u] = %d\n", j, x->counter[j]);
    }
  }
  // for (u8 i=0; i < x->num_added_dds; i++) {
  //   new->N[ndxs_of_added_in_new[i]] = x->counter[i];
  // }
  // printf("new_N:    [");
  // for (u8 i=0; i < x->num_added_dds + x->num_old_dds; i++) {
  //   printf("%d, ", new->N[i]);
  // }
  // printf("]\n\n");

  /* NOTE: new->ll remains the same as elem->ll as p := exp(ll) is invariant under a
   * constant multiplicative factor common to all hypotheses. TODO: reference^2 document (currently lives in page 3/5.6/2014 of ian's notebook) */
}

typedef struct {
  u8 num_added_dds;
  u8 num_old_dds;
  s32 Z_inv[(MAX_CHANNELS-1)*(MAX_CHANNELS-1)];
} recorrelation_params_t;

void recorrelate_added_sats(void *arg, element_t *elem_)
{
  hypothesis_t *elem = (hypothesis_t *) elem_;
  recorrelation_params_t *params = (recorrelation_params_t *)arg;

  /* elem->N <- [[I 0] [0 Z_inv]] . elem->N
   * where Z_inv is the inverse Lambda reduction matrix having
   * shape (num_added_dds, num_added_dds) and I has shape
   * (num_old_dds, num_old_dds) */

  s32 recorrelated_N[params->num_added_dds];
  memset(recorrelated_N, 0, params->num_added_dds * sizeof(s32));
  for (u8 i=0; i<params->num_added_dds; i++) {
    for (u8 j=0; j<params->num_added_dds; j++) {
      recorrelated_N[i] += params->Z_inv[i*params->num_added_dds + j] * elem->N[params->num_old_dds + j];
    }
  }
  memcpy(&elem->N[params->num_old_dds], recorrelated_N, params->num_added_dds * sizeof(s32));
}

void print_hyp(void *arg, element_t *elem)
{
  u8 num_dds = *( (u8 *) arg );

  hypothesis_t *hyp = (hypothesis_t *)elem;
  printf("[");
  for (u8 i=0; i< num_dds; i++) {
    printf("%"PRId32", ", hyp->N[i]);
  }
  printf("]: %f\n", hyp->ll);
}

void add_sats(ambiguity_test_t *amb_test,
              u8 ref_prn,
              u32 num_added_dds, u8 *added_prns,
              s32 *lower_bounds, s32 *upper_bounds,
              s32 *Z_inv)
{
  /* Make a generator that iterates over the new hypotheses. */
  generate_hypothesis_state_t x0;
  memcpy(x0.upper_bounds, upper_bounds, num_added_dds * sizeof(s32));
  memcpy(x0.lower_bounds, lower_bounds, num_added_dds * sizeof(s32));
  memcpy(x0.counter, lower_bounds, num_added_dds * sizeof(s32));
  // printf("upper = [");
  // for (u8 i=0; i<num_added_dds; i++) {
  //   printf("%d, ", x0.upper_bounds[i]);
  // }
  // printf("]\n");
  // printf("lower = [");
  // for (u8 i=0; i<num_added_dds; i++) {
  //   printf("%d, ", x0.lower_bounds[i]);
  // }
  // printf("]\n");

  x0.num_added_dds = num_added_dds;
  x0.num_old_dds = MAX(1,amb_test->sats.num_sats)-1;

  //then construct the mapping from the old prn indices into the new, and from the added prn indices into the new
  u8 i = 0;
  u8 j = 0;
  u8 k = 0;
  u8 old_prns[x0.num_old_dds];
  memcpy(old_prns, &amb_test->sats.prns[1], x0.num_old_dds * sizeof(u8));
  while (k < x0.num_old_dds + num_added_dds) { //TODO should this be one less, since its just DDs?
    if (j == x0.num_added_dds || (old_prns[i] < added_prns[j] && i != x0.num_old_dds)) {
      x0.ndxs_of_old_in_new[i] = k;
      amb_test->sats.prns[k+1] = old_prns[i];
      i++;
      k++;
    } else if (i == x0.num_old_dds || old_prns[i] > added_prns[j]) {
      x0.ndxs_of_added_in_new[j] = k;
      amb_test->sats.prns[k+1] = added_prns[j];
      j++;
      k++;
    } else {
      printf("This method is being used improperly. This shouldn't happen.\n");
      printf("old_prns = [");
      for (u8 ii=0; ii < x0.num_old_dds; ii++) {
        printf("%d, ",old_prns[ii]);
      }
      printf("]\n");
      printf("added_prns = [");
      for (u8 jj=0; jj < x0.num_old_dds; jj++) {
        printf("%d, ", added_prns[jj]);
      }
      printf("]\n");
      break;
    }
  }
  amb_test->sats.prns[0] = ref_prn;
  amb_test->sats.num_sats = k+1;

  if (x0.num_old_dds == 0 && memory_pool_n_allocated(amb_test->pool) == 0) {
    hypothesis_t *empty_element = (hypothesis_t *)memory_pool_add(amb_test->pool); // only in init
    /* Start with ll = 0, just for the sake of argument. */
    empty_element->ll = 0; // only in init
  }

  printf("IAR: %d hypotheses before inclusion\n", memory_pool_n_allocated(amb_test->pool));
  /*memory_pool_map(amb_test->pool, &x0.num_old_dds, &print_hyp);*/
  memcpy(x0.Z_inv, Z_inv, num_added_dds * num_added_dds * sizeof(s32));
  /* Take the product of our current hypothesis state with the generator, recorrelating the new ones as we go. */
  memory_pool_product_generator(amb_test->pool, &x0, MAX_HYPOTHESES, sizeof(x0),
                                &generate_next_hypothesis, &hypothesis_prod);
  printf("IAR: updates to %d\n", memory_pool_n_allocated(amb_test->pool));
  /*memory_pool_map(amb_test->pool, &k, &print_hyp);*/


  // /* Recorrelate the new ambiguities we just added. */
  // recorrelation_params_t params;
  // params.num_added_dds = num_added_dds;
  // params.num_old_dds = MAX(1,amb_test->sats.num_sats) - 1;
  // memcpy(params.Z_inv, Z_inv, num_added_dds * num_added_dds * sizeof(s32));
  // memory_pool_map(amb_test->pool, &params, &recorrelate_added_sats);

  // u8 num_all_dds = x0.num_added_dds + x0.num_old_dds;
  // memory_pool_map(amb_test->pool, &num_all_dds, &print_hyp);

}

void init_residual_matrices(residual_mtxs_t *res_mtxs, u8 num_dds, double *DE_mtx, double *obs_cov)
{
  res_mtxs->res_dim = 2 * num_dds - 3;
  res_mtxs->null_space_dim = num_dds - 3;
  assign_phase_obs_null_basis(num_dds, DE_mtx, res_mtxs->null_projector);
  assign_residual_covariance_inverse(num_dds, obs_cov, res_mtxs->null_projector, res_mtxs->half_res_cov_inv);
  // MAT_PRINTF(res_mtxs->null_projector, res_mtxs->null_space_dim, num_dds);
  // MAT_PRINTF(res_mtxs->half_res_cov_inv, res_mtxs->res_dim, res_mtxs->res_dim);
}


// void QR_part1(integer m, integer n, double *A, double *tau)
// {
//   double w[1];
//   integer lwork = -1;
//   integer info;
//   integer jpvt[3];
//   memset(jpvt, 0, 3 * sizeof(integer));
//   dgeqp3_(&m, &n,
//           A, &m,
//           jpvt,
//           tau,
//           w, &lwork, &info);
//   lwork = round(w[0]);
//   double work[lwork];
//   dgeqp3_(&m, &n,
//           A, &m,
//           jpvt,
//           tau,
//           work, &lwork, &info); //set A = QR(A)
// }

// void QR_part2(integer m, integer n, double *A, double *tau)
// {
//   double w[1];
//   integer lwork = -1;
//   integer info;
//   dorgqr_(&m, &m, &n,
//           A, &m,
//           tau,
//           w, &lwork, &info);
//   lwork = round(w[0]);
//   double work[lwork];
//   dorgqr_(&m, &m, &n,
//           A, &m,
//           tau,
//           work, &lwork, &info);
// }

// void assign_phase_obs_null_basis(u8 num_dds, double *DE_mtx, double *q)
// {
//   // use either GEQRF or GEQP3. GEQP3 is the version with pivoting
//   // int dgeqrf_(__CLPK_integer *m, __CLPK_integer *n, __CLPK_doublereal *a, __CLPK_integer *
//   //       lda, __CLPK_doublereal *tau, __CLPK_doublereal *work, __CLPK_integer *lwork, __CLPK_integer *info)
//   // int dgeqp3_(__CLPK_integer *m, __CLPK_integer *n, __CLPK_doublereal *a, __CLPK_integer *
//   //       lda, __CLPK_integer *jpvt, __CLPK_doublereal *tau, __CLPK_doublereal *work, __CLPK_integer *lwork,
//   //        __CLPK_integer *info)

//   //DE is num_sats-1 by 3, need to transpose it to column major
//   double A[num_dds * num_dds];
//   for (u8 i=0; i<num_dds; i++) {
//     for (u8 j=0; j<3; j++) {
//       A[j*num_dds + i] = DE_mtx[i*3 + j]; //set A = Transpose(DE_mtx)
//     }
//   }
//   integer m = num_dds;
//   integer n = 3;
//   double tau[3];
//   QR_part1(m, n, A, tau);
//   QR_part2(m, n, A, tau);
//   memcpy(q, &A[3*num_dds], (num_dds-3) * num_dds * sizeof(double));
// }

void assign_residual_covariance_inverse(u8 num_dds, double *obs_cov, double *q, double *r_cov_inv) //TODO make this more efficient (e.g. via page 3/6.2-3/2014 of ian's notebook)
{
  integer dd_dim = 2*num_dds;
  integer res_dim = dd_dim - 3;
  u32 nullspace_dim = num_dds-3;
  double q_tilde[res_dim * dd_dim];
  memset(q_tilde, 0, res_dim * dd_dim * sizeof(double));
  // MAT_PRINTF(obs_cov, dd_dim, dd_dim);

  // MAT_PRINTF(q, nullspace_dim, num_dds);
  for (u8 i=0; i<nullspace_dim; i++) {
    memcpy(&q_tilde[i*dd_dim], &q[i*num_dds], num_dds * sizeof(double));
  }
  // MAT_PRINTF(q_tilde, res_dim, dd_dim);
  for (u8 i=0; i<num_dds; i++) {
    q_tilde[(i+nullspace_dim)*dd_dim + i] = 1;
    q_tilde[(i+nullspace_dim)*dd_dim + i+num_dds] = -1 / GPS_L1_LAMBDA_NO_VAC;
  }
  // MAT_PRINTF(q_tilde, res_dim, dd_dim);

  //TODO make more efficient via the structure of q_tilde, and it's relation to the I + 1*1^T structure of the obs cov mtx
  double QC[res_dim * dd_dim];
  cblas_dsymm(CblasRowMajor, CblasRight, CblasUpper, //CBLAS_ORDER, CBLAS_SIDE, CBLAS_UPLO
              res_dim, dd_dim, // int M, int N
              1, obs_cov, dd_dim, // double alpha, double *A, int lda
              q_tilde, dd_dim, // double *B, int ldb
              0, QC, dd_dim); // double beta, double *C, int ldc
  // MAT_PRINTF(QC, res_dim, dd_dim);

  //TODO make more efficient via the structure of q_tilde, and it's relation to the I + 1*1^T structure of the obs cov mtx
  cblas_dgemm(CblasRowMajor, CblasNoTrans, CblasTrans, // CBLAS_ORDER, CBLAS_TRANSPOSE transA, cBLAS_TRANSPOSE transB
              res_dim, res_dim, dd_dim, // int M, int N, int K
              2, QC, dd_dim, // double alpha, double *A, int lda
              q_tilde, dd_dim, //double *B, int ldb
              0, r_cov_inv, res_dim); //beta, double *C, int ldc
  // MAT_PRINTF(r_cov_inv, res_dim, res_dim);

  // dpotrf_(char *uplo, __CLPK_integer *n, __CLPK_doublereal *a, __CLPK_integer *
  //       lda, __CLPK_integer *info)
  //dpotri_(char *uplo, __CLPK_integer *n, __CLPK_doublereal *a, __CLPK_integer *
  //        lda, __CLPK_integer *info)
  char uplo = 'L'; //actually this makes it upper. the lapack stuff is all column major, but we're good since we're operiating on symmetric matrices
  integer info;
  dpotrf_(&uplo, &res_dim, r_cov_inv, &res_dim, &info);
  // printf("info: %i\n", (int) info);
  // MAT_PRINTF(r_cov_inv, res_dim, res_dim);
  dpotri_(&uplo, &res_dim, r_cov_inv, &res_dim, &info);
  for (u8 i=0; i < res_dim; i++) {
    for (u8 j=0; j < i; j++) {
      r_cov_inv[i*res_dim + j] = r_cov_inv[j*res_dim + i];
    }
  }
  // printf("info: %i\n", (int) info);
  // MAT_PRINTF(r_cov_inv, res_dim, res_dim);
}

void assign_r_vec(residual_mtxs_t *res_mtxs, u8 num_dds, double *dd_measurements, double *r_vec)
{
  cblas_dgemv(CblasRowMajor, CblasNoTrans,
              res_mtxs->null_space_dim, num_dds,
              1, res_mtxs->null_projector, num_dds,
              dd_measurements, 1,
              0, r_vec, 1);
  for (u8 i=0; i< num_dds; i++) {
    r_vec[i + res_mtxs->null_space_dim] = dd_measurements[i] - dd_measurements[i+num_dds] / GPS_L1_LAMBDA_NO_VAC;
  }
}

void assign_r_mean(residual_mtxs_t *res_mtxs, u8 num_dds, double *hypothesis, double *r_mean)
{
  cblas_dgemv(CblasRowMajor, CblasNoTrans,
              res_mtxs->null_space_dim, num_dds,
              1, res_mtxs->null_projector, num_dds,
              hypothesis, 1,
              0, r_mean, 1);
  memcpy(&r_mean[res_mtxs->null_space_dim], hypothesis, num_dds * sizeof(double));
}

double get_quadratic_term(residual_mtxs_t *res_mtxs, u8 num_dds, double *hypothesis, double *r_vec)
{
  // VEC_PRINTF(r_vec, res_mtxs->res_dim);
  double r[res_mtxs->res_dim];
  assign_r_mean(res_mtxs, num_dds, hypothesis, r);
  // VEC_PRINTF(r, res_mtxs->res_dim);
  for (u32 i=0; i<res_mtxs->res_dim; i++) {
    r[i] = r_vec[i] - r[i];
  }
  // VEC_PRINTF(r, res_mtxs->res_dim);
  double half_sig_dot_r[res_mtxs->res_dim];
  cblas_dsymv(CblasRowMajor, CblasUpper,
                 res_mtxs->res_dim,
                 1, res_mtxs->half_res_cov_inv, res_mtxs->res_dim,
                 r, 1,
                 0, half_sig_dot_r, 1);
  // VEC_PRINTF(half_sig_dot_r, res_mtxs->res_dim);
  double quad_term = 0;
  for (u32 i=0; i<res_mtxs->res_dim; i++) {
    quad_term -= half_sig_dot_r[i] * r[i];
  }
  return quad_term;
}

<|MERGE_RESOLUTION|>--- conflicted
+++ resolved
@@ -37,7 +37,6 @@
   memory_pool_init(amb_test->pool, MAX_HYPOTHESES, sizeof(hypothesis_t), pool_buff);
   amb_test->sats.num_sats = 0;
   amb_test->amb_check.initialized = 0;
-<<<<<<< HEAD
 }
 
 
@@ -61,56 +60,12 @@
 }
 
 
-=======
-}
-
-
-s8 filter_all(void *arg, element_t *elem) {
-  return (0 == 1);
-}
-
-
-void reset_ambiguity_test(ambiguity_test_t *amb_test) //TODO is this even necessary? we may only need create_ambiguity_test
-{
-  if (DEBUG_AMBIGUITY_TEST) {
-      printf("<RESET_AMBIGUITY_TEST>\n");
-  }
-  u8 x = 0;
-  memory_pool_filter(amb_test->pool, (void *) &x, &filter_all);
-  amb_test->sats.num_sats = 0;
-  amb_test->amb_check.initialized = 0;
-  if (DEBUG_AMBIGUITY_TEST) {
-      printf("</RESET_AMBIGUITY_TEST>\n");
-  }
-}
-
-
->>>>>>> 07649637
 void destroy_ambiguity_test(ambiguity_test_t *amb_test)
 {
   memory_pool_destroy(amb_test->pool);
 }
 
 
-<<<<<<< HEAD
-void print_double_mtx(double *m, u32 _r, u32 _c) {                    \
-    for (u32 _i = 0; _i < (_r); _i++) {              \
-      printf(" [% 12lf", (m)[_i*(_c) + 0]);                \
-      for (u32 _j = 1; _j < (_c); _j++)              \
-        printf(" % 12lf", (m)[_i*(_c) + _j]);               \
-      printf("]\n");                                 \
-    }                                              \
-}
-
-
-void print_pearson_mtx(double *m, u32 dim) {                    \
-    for (u32 _i = 0; _i < dim; _i++) {              \
-      printf(" [% 12lf", m[_i*dim + 0] / sqrt(m[_i*dim + _i]) / sqrt(m[0]));                \
-      for (u32 _j = 1; _j < dim; _j++)              \
-        printf(" % 12lf", m[_i*dim + _j] / sqrt(m[_i*dim + _i]) / sqrt(m[_j * dim + _j]));               \
-      printf("]\n");                                 \
-    }                                              \
-=======
 void print_double_mtx(double *m, u32 _r, u32 _c) {
     for (u32 _i = 0; _i < (_r); _i++) {
       printf(" [% 12lf", (m)[_i*(_c) + 0]);
@@ -128,7 +83,6 @@
         printf(" % 12lf", m[_i*dim + _j] / sqrt(m[_i*dim + _i]) / sqrt(m[_j * dim + _j]));
       printf("]\n");
     }
->>>>>>> 07649637
 }
 
 
@@ -174,11 +128,7 @@
 }
 
 s8 get_single_hypothesis(ambiguity_test_t *amb_test, s32 *hyp_N)
-<<<<<<< HEAD
-{ 
-=======
-{
->>>>>>> 07649637
+{
   if (memory_pool_n_allocated(amb_test->pool) == 1) {
     hypothesis_t hyp;
     memory_pool_to_array(amb_test->pool, &hyp);
@@ -221,15 +171,9 @@
 typedef struct {
   u8 started;
   double max_ll;
-<<<<<<< HEAD
-  u8 num_dds;  
-  s32 N[MAX_CHANNELS-1];
-  
-=======
   u8 num_dds;
   s32 N[MAX_CHANNELS-1];
 
->>>>>>> 07649637
 } fold_mle_t; // fold omelette
 
 void fold_mle(void *x, element_t *elem)
@@ -388,11 +332,7 @@
  *    (i)   num_dds:    the number of double differences in the hypothesis:
  *                              Only used for initialization of amb_check.
  *    (i)   hyp:        the hypothesis to update the unanimity test with.
-<<<<<<< HEAD
- *    (i/o) amb_check:  a struct to keep track of the ambs still unanimous 
-=======
  *    (i/o) amb_check:  a struct to keep track of the ambs still unanimous
->>>>>>> 07649637
  *                              among all the hyps tested thus far. It updates
  *                              to hold that tracking for the union of the
  *                              previously tested hyps and {the current hyp}.
@@ -426,32 +366,13 @@
 /* filter_and_renormalize serves three purposes:
  *  Foremost, it decides which hypotheses make the cut to stay in the test.
  *  For those hyps that make the cut:
-<<<<<<< HEAD
- *    It renormalizes their psuedo-log-likelihoods such that the most likely 
- *        has value 0.
- *    It updates the unanimity_check with that hyp, to see which ambiguities 
-=======
  *    It renormalizes their psuedo-log-likelihoods such that the most likely
  *        has value 0.
  *    It updates the unanimity_check with that hyp, to see which ambiguities
->>>>>>> 07649637
  *        have the same value across all hyps.
  */
 s8 filter_and_renormalize(void *arg, element_t *elem) {
   hypothesis_t *hyp = (hypothesis_t *) elem;
-<<<<<<< HEAD
-
-  u8 keep_it = (hyp->ll > LOG_PROB_RAT_THRESHOLD);
-  if (keep_it) {
-    hyp->ll -= ((hyp_filter_t *) arg)->max_ll;
-    check_unanimous_ambs(((hyp_filter_t *) arg)->num_dds, hyp, 
-                         ((hyp_filter_t *) arg)->unanimous_amb_check);
-  }
-  return keep_it;
-}
-
-
-=======
 
   u8 keep_it = (hyp->ll > LOG_PROB_RAT_THRESHOLD);
   if (keep_it) {
@@ -463,7 +384,6 @@
 }
 
 
->>>>>>> 07649637
 /* test_ambiguities tests the hypotheses given new observations.
  *  It assumes that the observations are structured to match the amb_test sats.
  */
@@ -493,20 +413,12 @@
  */
 u8 ambiguity_iar_can_solve(ambiguity_test_t *amb_test)
 {
-<<<<<<< HEAD
-  return (amb_test->amb_check.num_matching_ndxs >= 3);
-}
-
-
-void make_dd_measurements_and_sdiffs(u8 ref_prn, u8 *non_ref_prns, u8 num_dds, 
-=======
   return amb_test->amb_check.initialized &&
          amb_test->amb_check.num_matching_ndxs >= 3;
 }
 
 
 void make_dd_measurements_and_sdiffs(u8 ref_prn, u8 *non_ref_prns, u8 num_dds,
->>>>>>> 07649637
                                      u8 num_sdiffs, sdiff_t *sdiffs,
                                      double *ambiguity_dd_measurements, sdiff_t *amb_sdiffs)
 {
@@ -522,6 +434,8 @@
   double ref_pseudorange;
   u8 i=0;
   u8 j=0;
+  u8 *amb_test_non_ref_prns = &amb_test->sats.prns[1];
+  u8 num_dds = amb_test->sats.num_sats-1;
   u8 found_ref = 0; //DEBUG
   while (i < num_dds) {
     if (non_ref_prns[i] == sdiffs[j].prn) {
@@ -620,13 +534,8 @@
   for (u8 i=0; i < num_dds; i++) {
     non_ref_prns[i] = amb_test->sats.prns[1 + amb_test->amb_check.matching_ndxs[i]];
     if (DEBUG_AMBIGUITY_TEST) {
-<<<<<<< HEAD
-      printf("non_ref_prns[%u] = %u, \t (ndx=%u) \t amb[%u] = %d\n", 
-             i, non_ref_prns[i], amb_test->amb_check.matching_ndxs[i], 
-=======
       printf("non_ref_prns[%u] = %u, \t (ndx=%u) \t amb[%u] = %d\n",
              i, non_ref_prns[i], amb_test->amb_check.matching_ndxs[i],
->>>>>>> 07649637
              i, amb_test->amb_check.ambs[i]);
     }
   }
@@ -636,7 +545,6 @@
   if (DEBUG_AMBIGUITY_TEST) {
     printf("</MAKE_AMBIGUITY_RESOLVED_DD_MEASUREMENTS_AND_SDIFFS>\n");
   }
-<<<<<<< HEAD
 }
 
 
@@ -658,29 +566,6 @@
 }
 
 
-=======
-}
-
-
-void make_ambiguity_dd_measurements_and_sdiffs(ambiguity_test_t *amb_test, u8 num_sdiffs, sdiff_t *sdiffs,
-                                               double *ambiguity_dd_measurements, sdiff_t *amb_sdiffs)
-{
-  if (DEBUG_AMBIGUITY_TEST) {
-    printf("<MAKE_AMBIGUITY_DD_MEASUREMENTS_AND_SDIFFS>\n");
-  }
-  u8 ref_prn = amb_test->sats.prns[0];
-  u8 *non_ref_prns = &amb_test->sats.prns[1];
-  u8 num_dds = MAX(1, amb_test->sats.num_sats)-1;
-  make_dd_measurements_and_sdiffs(ref_prn, non_ref_prns, num_dds,
-                                  num_sdiffs, sdiffs,
-                                  ambiguity_dd_measurements, amb_sdiffs);
-  if (DEBUG_AMBIGUITY_TEST) {
-    printf("</MAKE_AMBIGUITY_DD_MEASUREMENTS_AND_SDIFFS>\n");
-  }
-}
-
-
->>>>>>> 07649637
 s8 sats_match(ambiguity_test_t *amb_test, u8 num_sdiffs, sdiff_t *sdiffs)
 {
   if (DEBUG_AMBIGUITY_TEST) {
