--- conflicted
+++ resolved
@@ -11,11 +11,7 @@
 
   SRunner *sr = srunner_create(s);
   srunner_set_xml(sr, "test_results.xml");
-<<<<<<< HEAD
   srunner_add_suite(sr, sdiff_test_suite());
-  srunner_add_suite(sr, float_kf_suite());
-=======
->>>>>>> 8a912ddc
   srunner_add_suite(sr, ambiguity_test_suite());
   srunner_add_suite(sr, rtcm3_suite());
   srunner_add_suite(sr, bits_suite());
